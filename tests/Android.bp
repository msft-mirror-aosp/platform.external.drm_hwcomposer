cc_library_shared {
    name: "hwcomposer.filegroups_build_test",
    defaults: ["hwcomposer.drm_defaults"],

    srcs: [
        ":drm_hwcomposer_common",
        ":drm_hwcomposer_platformhisi",
        ":drm_hwcomposer_platformimagination",
        ":drm_hwcomposer_platformmediatek",
        ":drm_hwcomposer_platformmeson",
    ],

    local_include_dirs: [
        "test_include",
    ],

    cppflags: [
        "-DDISABLE_LEGACY_GETTERS",
    ],
}

<<<<<<< HEAD
package {
    // See: http://go/android-license-faq
    // A large-scale-change added 'default_applicable_licenses' to import
    // all of the 'license_kinds' from "external_drm_hwcomposer_license"
    // to get the below license kinds:
    //   SPDX-license-identifier-Apache-2.0
    default_applicable_licenses: ["external_drm_hwcomposer_license"],
}

cc_test {
    name: "hwc-drm-tests",

    srcs: ["worker_test.cpp"],

    vendor: true,
    header_libs: ["libhardware_headers"],
    static_libs: ["libdrmhwc_utils"],
    shared_libs: ["hwcomposer.drm"],
    include_dirs: ["external/drm_hwcomposer"],
}

=======
>>>>>>> bdc4382f
// Tool for listening and dumping uevents
cc_test {
    name: "hwc-drm-uevent-print",

    srcs: [
        ":drm_hwcomposer_fd",
        "uevent_print.cpp",
    ],

    vendor: true,
    header_libs: [
        "drm_hwcomposer_headers",
        "libhardware_headers",
    ],
    shared_libs: ["liblog"],
}<|MERGE_RESOLUTION|>--- conflicted
+++ resolved
@@ -19,7 +19,6 @@
     ],
 }
 
-<<<<<<< HEAD
 package {
     // See: http://go/android-license-faq
     // A large-scale-change added 'default_applicable_licenses' to import
@@ -29,20 +28,6 @@
     default_applicable_licenses: ["external_drm_hwcomposer_license"],
 }
 
-cc_test {
-    name: "hwc-drm-tests",
-
-    srcs: ["worker_test.cpp"],
-
-    vendor: true,
-    header_libs: ["libhardware_headers"],
-    static_libs: ["libdrmhwc_utils"],
-    shared_libs: ["hwcomposer.drm"],
-    include_dirs: ["external/drm_hwcomposer"],
-}
-
-=======
->>>>>>> bdc4382f
 // Tool for listening and dumping uevents
 cc_test {
     name: "hwc-drm-uevent-print",
