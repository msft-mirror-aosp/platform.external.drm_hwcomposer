/*
 * Copyright (C) 2015 The Android Open Source Project
 *
 * Licensed under the Apache License, Version 2.0 (the "License");
 * you may not use this file except in compliance with the License.
 * You may obtain a copy of the License at
 *
 *      http://www.apache.org/licenses/LICENSE-2.0
 *
 * Unless required by applicable law or agreed to in writing, software
 * distributed under the License is distributed on an "AS IS" BASIS,
 * WITHOUT WARRANTIES OR CONDITIONS OF ANY KIND, either express or implied.
 * See the License for the specific language governing permissions and
 * limitations under the License.
 */

#define LOG_TAG "hwc-drm-connector"

#include "drmconnector.h"
#include "drmdevice.h"

#include <errno.h>
#include <stdint.h>

#include <array>
#include <sstream>

#include <log/log.h>
#include <xf86drmMode.h>

namespace android {

constexpr size_t TYPES_COUNT = 17;

DrmConnector::DrmConnector(DrmDevice *drm, drmModeConnectorPtr c,
                           DrmEncoder *current_encoder,
                           std::vector<DrmEncoder *> &possible_encoders)
    : drm_(drm),
      id_(c->connector_id),
      encoder_(current_encoder),
      display_(-1),
      type_(c->connector_type),
      type_id_(c->connector_type_id),
      state_(c->connection),
      mm_width_(c->mmWidth),
      mm_height_(c->mmHeight),
      possible_encoders_(possible_encoders) {
}

int DrmConnector::Init() {
  int ret = drm_->GetConnectorProperty(*this, "DPMS", &dpms_property_);
  if (ret) {
    ALOGE("Could not get DPMS property\n");
    return ret;
  }
  ret = drm_->GetConnectorProperty(*this, "CRTC_ID", &crtc_id_property_);
  if (ret) {
    ALOGE("Could not get CRTC_ID property\n");
    return ret;
  }
<<<<<<< HEAD
=======
  ret = drm_->GetConnectorProperty(*this, "EDID", &edid_property_);
  if (ret) {
    ALOGW("Could not get EDID property\n");
  }
>>>>>>> ff730f9b
  if (writeback()) {
    ret = drm_->GetConnectorProperty(*this, "WRITEBACK_PIXEL_FORMATS",
                                     &writeback_pixel_formats_);
    if (ret) {
      ALOGE("Could not get WRITEBACK_PIXEL_FORMATS connector_id = %d\n", id_);
      return ret;
    }
    ret = drm_->GetConnectorProperty(*this, "WRITEBACK_FB_ID",
                                     &writeback_fb_id_);
    if (ret) {
      ALOGE("Could not get WRITEBACK_FB_ID connector_id = %d\n", id_);
      return ret;
    }
    ret = drm_->GetConnectorProperty(*this, "WRITEBACK_OUT_FENCE_PTR",
                                     &writeback_out_fence_);
    if (ret) {
      ALOGE("Could not get WRITEBACK_OUT_FENCE_PTR connector_id = %d\n", id_);
      return ret;
    }
  }
  return 0;
}

uint32_t DrmConnector::id() const {
  return id_;
}

int DrmConnector::display() const {
  return display_;
}

void DrmConnector::set_display(int display) {
  display_ = display;
}

bool DrmConnector::internal() const {
  return type_ == DRM_MODE_CONNECTOR_LVDS || type_ == DRM_MODE_CONNECTOR_eDP ||
         type_ == DRM_MODE_CONNECTOR_DSI ||
         type_ == DRM_MODE_CONNECTOR_VIRTUAL || type_ == DRM_MODE_CONNECTOR_DPI;
}

bool DrmConnector::external() const {
  return type_ == DRM_MODE_CONNECTOR_HDMIA ||
         type_ == DRM_MODE_CONNECTOR_DisplayPort ||
         type_ == DRM_MODE_CONNECTOR_DVID || type_ == DRM_MODE_CONNECTOR_DVII ||
         type_ == DRM_MODE_CONNECTOR_VGA;
}

bool DrmConnector::writeback() const {
#ifdef DRM_MODE_CONNECTOR_WRITEBACK
  return type_ == DRM_MODE_CONNECTOR_WRITEBACK;
#else
  return false;
#endif
}

bool DrmConnector::valid_type() const {
  return internal() || external() || writeback();
}

std::string DrmConnector::name() const {
  constexpr std::array<const char *, TYPES_COUNT> names =
      {"None",   "VGA",  "DVI-I",     "DVI-D",   "DVI-A", "Composite",
       "SVIDEO", "LVDS", "Component", "DIN",     "DP",    "HDMI-A",
       "HDMI-B", "TV",   "eDP",       "Virtual", "DSI"};

  if (type_ < TYPES_COUNT) {
    std::ostringstream name_buf;
    name_buf << names[type_] << "-" << type_id_;
    return name_buf.str();
  } else {
    ALOGE("Unknown type in connector %d, could not make his name", id_);
    return "None";
  }
}

int DrmConnector::UpdateModes() {
  int fd = drm_->fd();

  drmModeConnectorPtr c = drmModeGetConnector(fd, id_);
  if (!c) {
    ALOGE("Failed to get connector %d", id_);
    return -ENODEV;
  }

  state_ = c->connection;

  bool preferred_mode_found = false;
  std::vector<DrmMode> new_modes;
  for (int i = 0; i < c->count_modes; ++i) {
    bool exists = false;
    for (const DrmMode &mode : modes_) {
      if (mode == c->modes[i]) {
        new_modes.push_back(mode);
        exists = true;
        break;
      }
    }
    if (!exists) {
      DrmMode m(&c->modes[i]);
      m.set_id(drm_->next_mode_id());
      new_modes.push_back(m);
    }
    // Use only the first DRM_MODE_TYPE_PREFERRED mode found
    if (!preferred_mode_found &&
        (new_modes.back().type() & DRM_MODE_TYPE_PREFERRED)) {
      preferred_mode_id_ = new_modes.back().id();
      preferred_mode_found = true;
    }
  }
  modes_.swap(new_modes);
  if (!preferred_mode_found && modes_.size() != 0) {
    preferred_mode_id_ = modes_[0].id();
  }
  return 0;
}

const DrmMode &DrmConnector::active_mode() const {
  return active_mode_;
}

void DrmConnector::set_active_mode(const DrmMode &mode) {
  active_mode_ = mode;
}

const DrmProperty &DrmConnector::dpms_property() const {
  return dpms_property_;
}

const DrmProperty &DrmConnector::crtc_id_property() const {
  return crtc_id_property_;
}

const DrmProperty &DrmConnector::writeback_pixel_formats() const {
  return writeback_pixel_formats_;
}

const DrmProperty &DrmConnector::writeback_fb_id() const {
  return writeback_fb_id_;
}

const DrmProperty &DrmConnector::writeback_out_fence() const {
  return writeback_out_fence_;
}

DrmEncoder *DrmConnector::encoder() const {
  return encoder_;
}

void DrmConnector::set_encoder(DrmEncoder *encoder) {
  encoder_ = encoder;
}

drmModeConnection DrmConnector::state() const {
  return state_;
}

uint32_t DrmConnector::mm_width() const {
  return mm_width_;
}

uint32_t DrmConnector::mm_height() const {
  return mm_height_;
}
}  // namespace android<|MERGE_RESOLUTION|>--- conflicted
+++ resolved
@@ -58,13 +58,10 @@
     ALOGE("Could not get CRTC_ID property\n");
     return ret;
   }
-<<<<<<< HEAD
-=======
   ret = drm_->GetConnectorProperty(*this, "EDID", &edid_property_);
   if (ret) {
     ALOGW("Could not get EDID property\n");
   }
->>>>>>> ff730f9b
   if (writeback()) {
     ret = drm_->GetConnectorProperty(*this, "WRITEBACK_PIXEL_FORMATS",
                                      &writeback_pixel_formats_);
@@ -198,6 +195,10 @@
   return crtc_id_property_;
 }
 
+const DrmProperty &DrmConnector::edid_property() const {
+  return edid_property_;
+}
+
 const DrmProperty &DrmConnector::writeback_pixel_formats() const {
   return writeback_pixel_formats_;
 }
