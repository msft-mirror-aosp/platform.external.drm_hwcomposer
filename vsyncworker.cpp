/*
 * Copyright (C) 2015 The Android Open Source Project
 *
 * Licensed under the Apache License, Version 2.0 (the "License");
 * you may not use this file except in compliance with the License.
 * You may obtain a copy of the License at
 *
 *      http://www.apache.org/licenses/LICENSE-2.0
 *
 * Unless required by applicable law or agreed to in writing, software
 * distributed under the License is distributed on an "AS IS" BASIS,
 * WITHOUT WARRANTIES OR CONDITIONS OF ANY KIND, either express or implied.
 * See the License for the specific language governing permissions and
 * limitations under the License.
 */

#define LOG_TAG "hwc-vsync-worker"

#include "drmresources.h"
#include "vsyncworker.h"
#include "worker.h"

#include <map>
#include <stdlib.h>
#include <time.h>
#include <xf86drm.h>
#include <xf86drmMode.h>

#include <log/log.h>
#include <hardware/hardware.h>

namespace android {

VSyncWorker::VSyncWorker()
    : Worker("vsync", HAL_PRIORITY_URGENT_DISPLAY),
      drm_(NULL),
      display_(-1),
      enabled_(false),
      last_timestamp_(-1) {
}

VSyncWorker::~VSyncWorker() {
}

int VSyncWorker::Init(DrmResources *drm, int display) {
  drm_ = drm;
  display_ = display;

  return InitWorker();
}

void VSyncWorker::RegisterCallback(std::shared_ptr<VsyncCallback> callback) {
  Lock();
  callback_ = callback;
  Unlock();
}

void VSyncWorker::VSyncControl(bool enabled) {
  Lock();
  enabled_ = enabled;
  last_timestamp_ = -1;
  Unlock();

  Signal();
}

/*
 * Returns the timestamp of the next vsync in phase with last_timestamp_.
 * For example:
 *  last_timestamp_ = 137
 *  frame_ns = 50
 *  current = 683
 *
 *  ret = (50 * ((683 - 137)/50 + 1)) + 137
 *  ret = 687
 *
 *  Thus, we must sleep until timestamp 687 to maintain phase with the last
 *  timestamp.
 */
int64_t VSyncWorker::GetPhasedVSync(int64_t frame_ns, int64_t current) {
  if (last_timestamp_ < 0)
    return current + frame_ns;

  return frame_ns * ((current - last_timestamp_) / frame_ns + 1) +
         last_timestamp_;
}

static const int64_t kOneSecondNs = 1 * 1000 * 1000 * 1000;

int VSyncWorker::SyntheticWaitVBlank(int64_t *timestamp) {
  struct timespec vsync;
  int ret = clock_gettime(CLOCK_MONOTONIC, &vsync);

  float refresh = 60.0f;  // Default to 60Hz refresh rate
  DrmConnector *conn = drm_->GetConnectorForDisplay(display_);
  if (conn && conn->active_mode().v_refresh() != 0.0f)
    refresh = conn->active_mode().v_refresh();
  else
    ALOGW("Vsync worker active with conn=%p refresh=%f\n", conn,
          conn ? conn->active_mode().v_refresh() : 0.0f);

  int64_t phased_timestamp = GetPhasedVSync(
      kOneSecondNs / refresh, vsync.tv_sec * kOneSecondNs + vsync.tv_nsec);
  vsync.tv_sec = phased_timestamp / kOneSecondNs;
  vsync.tv_nsec = phased_timestamp - (vsync.tv_sec * kOneSecondNs);
  do {
    ret = clock_nanosleep(CLOCK_MONOTONIC, TIMER_ABSTIME, &vsync, NULL);
  } while (ret == -1 && errno == EINTR);
  if (ret)
    return ret;

  *timestamp = (int64_t)vsync.tv_sec * kOneSecondNs + (int64_t)vsync.tv_nsec;
  return 0;
}

void VSyncWorker::Routine() {
  int ret;

  Lock();
  if (!enabled_) {
    ret = WaitForSignalOrExitLocked();
    if (ret == -EINTR) {
      Unlock();
      return;
    }
  }

  bool enabled = enabled_;
  int display = display_;
  std::shared_ptr<VsyncCallback> callback(callback_);
<<<<<<< HEAD

=======
>>>>>>> 7e75bce5
  Unlock();

  if (!enabled)
    return;

  DrmCrtc *crtc = drm_->GetCrtcForDisplay(display);
  if (!crtc) {
    ALOGE("Failed to get crtc for display");
    return;
  }
  uint32_t high_crtc = (crtc->pipe() << DRM_VBLANK_HIGH_CRTC_SHIFT);

  drmVBlank vblank;
  memset(&vblank, 0, sizeof(vblank));
  vblank.request.type = (drmVBlankSeqType)(
      DRM_VBLANK_RELATIVE | (high_crtc & DRM_VBLANK_HIGH_CRTC_MASK));
  vblank.request.sequence = 1;

  int64_t timestamp;
  ret = drmWaitVBlank(drm_->fd(), &vblank);
  if (ret == -EINTR) {
    return;
  } else if (ret) {
    ret = SyntheticWaitVBlank(&timestamp);
    if (ret)
      return;
  } else {
    timestamp = (int64_t)vblank.reply.tval_sec * kOneSecondNs +
                (int64_t)vblank.reply.tval_usec * 1000;
  }

  /*
   * There's a race here where a change in callback_ will not take effect until
   * the next subsequent requested vsync. This is unavoidable since we can't
   * call the vsync hook while holding the thread lock.
   *
   * We could shorten the race window by caching callback_ right before calling
   * the hook. However, in practice, callback_ is only updated once, so it's not
   * worth the overhead.
   */
  if (callback)
    callback->Callback(display, timestamp);
  last_timestamp_ = timestamp;
}
}<|MERGE_RESOLUTION|>--- conflicted
+++ resolved
@@ -128,10 +128,6 @@
   bool enabled = enabled_;
   int display = display_;
   std::shared_ptr<VsyncCallback> callback(callback_);
-<<<<<<< HEAD
-
-=======
->>>>>>> 7e75bce5
   Unlock();
 
   if (!enabled)
