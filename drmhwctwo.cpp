/*
 * Copyright (C) 2016 The Android Open Source Project
 *
 * Licensed under the Apache License, Version 2.0 (the "License");
 * you may not use this file except in compliance with the License.
 * You may obtain a copy of the License at
 *
 *      http://www.apache.org/licenses/LICENSE-2.0
 *
 * Unless required by applicable law or agreed to in writing, software
 * distributed under the License is distributed on an "AS IS" BASIS,
 * WITHOUT WARRANTIES OR CONDITIONS OF ANY KIND, either express or implied.
 * See the License for the specific language governing permissions and
 * limitations under the License.
 */

#define ATRACE_TAG ATRACE_TAG_GRAPHICS
#define LOG_TAG "hwc-drm-two"

#include "drmhwctwo.h"
#include "drmdisplaycomposition.h"
#include "drmhwcomposer.h"
#include "platform.h"
#include "vsyncworker.h"

#include <inttypes.h>
#include <string>

#include <cutils/properties.h>
#include <hardware/hardware.h>
#include <hardware/hwcomposer2.h>
#include <log/log.h>

namespace android {

class DrmVsyncCallback : public VsyncCallback {
 public:
  DrmVsyncCallback(hwc2_callback_data_t data, hwc2_function_pointer_t hook)
      : data_(data), hook_(hook) {
  }

  void Callback(int display, int64_t timestamp) {
    auto hook = reinterpret_cast<HWC2_PFN_VSYNC>(hook_);
    hook(data_, display, timestamp);
  }

 private:
  hwc2_callback_data_t data_;
  hwc2_function_pointer_t hook_;
};

DrmHwcTwo::DrmHwcTwo() {
  common.tag = HARDWARE_DEVICE_TAG;
  common.version = HWC_DEVICE_API_VERSION_2_0;
  common.close = HookDevClose;
  getCapabilities = HookDevGetCapabilities;
  getFunction = HookDevGetFunction;
}

HWC2::Error DrmHwcTwo::CreateDisplay(hwc2_display_t displ,
                                     HWC2::DisplayType type) {
  DrmDevice *drm = resource_manager_.GetDrmDevice(displ);
  std::shared_ptr<Importer> importer = resource_manager_.GetImporter(displ);
  if (!drm || !importer) {
    ALOGE("Failed to get a valid drmresource and importer");
    return HWC2::Error::NoResources;
  }
  displays_.emplace(std::piecewise_construct, std::forward_as_tuple(displ),
                    std::forward_as_tuple(&resource_manager_, drm, importer,
                                          displ, type));

  DrmCrtc *crtc = drm->GetCrtcForDisplay(static_cast<int>(displ));
  if (!crtc) {
    ALOGE("Failed to get crtc for display %d", static_cast<int>(displ));
    return HWC2::Error::BadDisplay;
  }
  std::vector<DrmPlane *> display_planes;
  for (auto &plane : drm->planes()) {
    if (plane->GetCrtcSupported(*crtc))
      display_planes.push_back(plane.get());
  }
  displays_.at(displ).Init(&display_planes);
  return HWC2::Error::None;
}

HWC2::Error DrmHwcTwo::Init() {
  int rv = resource_manager_.Init();
  if (rv) {
    ALOGE("Can't initialize the resource manager %d", rv);
    return HWC2::Error::NoResources;
  }

  HWC2::Error ret = HWC2::Error::None;
  for (int i = 0; i < resource_manager_.getDisplayCount(); i++) {
    ret = CreateDisplay(i, HWC2::DisplayType::Physical);
    if (ret != HWC2::Error::None) {
      ALOGE("Failed to create display %d with error %d", i, ret);
      return ret;
    }
  }

  auto &drmDevices = resource_manager_.getDrmDevices();
  for (auto &device : drmDevices) {
    device->RegisterHotplugHandler(new DrmHotplugHandler(this, device.get()));
  }
  return ret;
}

template <typename... Args>
static inline HWC2::Error unsupported(char const *func, Args... /*args*/) {
  ALOGV("Unsupported function: %s", func);
  return HWC2::Error::Unsupported;
}

static inline void supported(char const *func) {
  ALOGV("Supported function: %s", func);
}

HWC2::Error DrmHwcTwo::CreateVirtualDisplay(uint32_t width, uint32_t height,
                                            int32_t *format,
                                            hwc2_display_t *display) {
  // TODO: Implement virtual display
  return unsupported(__func__, width, height, format, display);
}

HWC2::Error DrmHwcTwo::DestroyVirtualDisplay(hwc2_display_t display) {
  // TODO: Implement virtual display
  return unsupported(__func__, display);
}

std::string DrmHwcTwo::HwcDisplay::DumpDelta(
    DrmHwcTwo::HwcDisplay::Stats delta) {
  if (delta.total_pixops_ == 0)
    return "No stats yet";
  double Ratio = 1.0 - double(delta.gpu_pixops_) / double(delta.total_pixops_);

  return (std::stringstream()
          << " Total frames count: " << delta.total_frames_ << "\n"
          << " Failed to test commit frames: " << delta.failed_kms_validate_
          << "\n"
          << " Failed to commit frames: " << delta.failed_kms_present_ << "\n"
          << ((delta.failed_kms_present_ > 0)
                  ? " !!! Internal failure, FIX it please\n"
                  : "")
          << " Flattened frames: " << delta.frames_flattened_ << "\n"
          << " Pixel operations (free units)"
          << " : [TOTAL: " << delta.total_pixops_
          << " / GPU: " << delta.gpu_pixops_ << "]\n"
          << " Composition efficiency: " << Ratio)
      .str();
}

std::string DrmHwcTwo::HwcDisplay::Dump() {
  auto out = (std::stringstream()
              << "- Display on: " << connector_->name() << "\n"
              << "  Flattening state: " << compositor_.GetFlatteningState()
              << "\n"
              << "Statistics since system boot:\n"
              << DumpDelta(total_stats_) << "\n\n"
              << "Statistics since last dumpsys request:\n"
              << DumpDelta(total_stats_.minus(prev_stats_)) << "\n\n")
                 .str();

  memcpy(&prev_stats_, &total_stats_, sizeof(Stats));
  return out;
}

void DrmHwcTwo::Dump(uint32_t *outSize, char *outBuffer) {
  supported(__func__);

  if (outBuffer != nullptr) {
    auto copiedBytes = mDumpString.copy(outBuffer, *outSize);
    *outSize = static_cast<uint32_t>(copiedBytes);
    return;
  }

  std::stringstream output;

  output << "-- drm_hwcomposer --\n\n";

  for (std::pair<const hwc2_display_t, DrmHwcTwo::HwcDisplay> &dp : displays_)
    output << dp.second.Dump();

  mDumpString = output.str();
  *outSize = static_cast<uint32_t>(mDumpString.size());
}

uint32_t DrmHwcTwo::GetMaxVirtualDisplayCount() {
  // TODO: Implement virtual display
  unsupported(__func__);
  return 0;
}

HWC2::Error DrmHwcTwo::RegisterCallback(int32_t descriptor,
                                        hwc2_callback_data_t data,
                                        hwc2_function_pointer_t function) {
  supported(__func__);
  auto callback = static_cast<HWC2::Callback>(descriptor);

  if (!function) {
    callbacks_.erase(callback);
    return HWC2::Error::None;
  }

  callbacks_.emplace(callback, HwcCallback(data, function));

  switch (callback) {
    case HWC2::Callback::Hotplug: {
      auto &drmDevices = resource_manager_.getDrmDevices();
      for (auto &device : drmDevices)
        HandleInitialHotplugState(device.get());
      break;
    }
    case HWC2::Callback::Refresh: {
      for (std::pair<const hwc2_display_t, DrmHwcTwo::HwcDisplay> &d :
           displays_)
        d.second.RegisterRefreshCallback(data, function);
      break;
    }
    case HWC2::Callback::Vsync: {
      for (std::pair<const hwc2_display_t, DrmHwcTwo::HwcDisplay> &d :
           displays_)
        d.second.RegisterVsyncCallback(data, function);
      break;
    }
    default:
      break;
  }
  return HWC2::Error::None;
}

DrmHwcTwo::HwcDisplay::HwcDisplay(ResourceManager *resource_manager,
                                  DrmDevice *drm,
                                  std::shared_ptr<Importer> importer,
                                  hwc2_display_t handle, HWC2::DisplayType type)
    : resource_manager_(resource_manager),
      drm_(drm),
      importer_(importer),
      handle_(handle),
      type_(type),
      color_transform_hint_(HAL_COLOR_TRANSFORM_IDENTITY) {
  supported(__func__);

  // clang-format off
  color_transform_matrix_ = {1.0, 0.0, 0.0, 0.0,
                             0.0, 1.0, 0.0, 0.0,
                             0.0, 0.0, 1.0, 0.0,
                             0.0, 0.0, 0.0, 1.0};
  // clang-format on
}

void DrmHwcTwo::HwcDisplay::ClearDisplay() {
  compositor_.ClearDisplay();
}

HWC2::Error DrmHwcTwo::HwcDisplay::Init(std::vector<DrmPlane *> *planes) {
  supported(__func__);
  planner_ = Planner::CreateInstance(drm_);
  if (!planner_) {
    ALOGE("Failed to create planner instance for composition");
    return HWC2::Error::NoResources;
  }

  int display = static_cast<int>(handle_);
  int ret = compositor_.Init(resource_manager_, display);
  if (ret) {
    ALOGE("Failed display compositor init for display %d (%d)", display, ret);
    return HWC2::Error::NoResources;
  }

  // Split up the given display planes into primary and overlay to properly
  // interface with the composition
  char use_overlay_planes_prop[PROPERTY_VALUE_MAX];
  property_get("hwc.drm.use_overlay_planes", use_overlay_planes_prop, "1");
  bool use_overlay_planes = atoi(use_overlay_planes_prop);
  for (auto &plane : *planes) {
    if (plane->type() == DRM_PLANE_TYPE_PRIMARY)
      primary_planes_.push_back(plane);
    else if (use_overlay_planes && (plane)->type() == DRM_PLANE_TYPE_OVERLAY)
      overlay_planes_.push_back(plane);
  }

  crtc_ = drm_->GetCrtcForDisplay(display);
  if (!crtc_) {
    ALOGE("Failed to get crtc for display %d", display);
    return HWC2::Error::BadDisplay;
  }

  connector_ = drm_->GetConnectorForDisplay(display);
  if (!connector_) {
    ALOGE("Failed to get connector for display %d", display);
    return HWC2::Error::BadDisplay;
  }

  ret = vsync_worker_.Init(drm_, display);
  if (ret) {
    ALOGE("Failed to create event worker for d=%d %d\n", display, ret);
    return HWC2::Error::BadDisplay;
  }

  return ChosePreferredConfig();
}

HWC2::Error DrmHwcTwo::HwcDisplay::ChosePreferredConfig() {
  // Fetch the number of modes from the display
  uint32_t num_configs;
  HWC2::Error err = GetDisplayConfigs(&num_configs, NULL);
  if (err != HWC2::Error::None || !num_configs)
    return err;

  return SetActiveConfig(connector_->get_preferred_mode_id());
}

HWC2::Error DrmHwcTwo::HwcDisplay::RegisterVsyncCallback(
    hwc2_callback_data_t data, hwc2_function_pointer_t func) {
  supported(__func__);
  auto callback = std::make_shared<DrmVsyncCallback>(data, func);
  vsync_worker_.RegisterCallback(std::move(callback));
  return HWC2::Error::None;
}

void DrmHwcTwo::HwcDisplay::RegisterRefreshCallback(
    hwc2_callback_data_t data, hwc2_function_pointer_t func) {
  supported(__func__);
  auto hook = reinterpret_cast<HWC2_PFN_REFRESH>(func);
  compositor_.SetRefreshCallback([data, hook](int display) {
    hook(data, static_cast<hwc2_display_t>(display));
  });
}

HWC2::Error DrmHwcTwo::HwcDisplay::AcceptDisplayChanges() {
  supported(__func__);
  for (std::pair<const hwc2_layer_t, DrmHwcTwo::HwcLayer> &l : layers_)
    l.second.accept_type_change();
  return HWC2::Error::None;
}

HWC2::Error DrmHwcTwo::HwcDisplay::CreateLayer(hwc2_layer_t *layer) {
  supported(__func__);
  layers_.emplace(static_cast<hwc2_layer_t>(layer_idx_), HwcLayer());
  *layer = static_cast<hwc2_layer_t>(layer_idx_);
  ++layer_idx_;
  return HWC2::Error::None;
}

HWC2::Error DrmHwcTwo::HwcDisplay::DestroyLayer(hwc2_layer_t layer) {
  supported(__func__);
  if (!get_layer(layer))
    return HWC2::Error::BadLayer;

  layers_.erase(layer);
  return HWC2::Error::None;
}

HWC2::Error DrmHwcTwo::HwcDisplay::GetActiveConfig(hwc2_config_t *config) {
  supported(__func__);
  DrmMode const &mode = connector_->active_mode();
  if (mode.id() == 0)
    return HWC2::Error::BadConfig;

  *config = mode.id();
  return HWC2::Error::None;
}

HWC2::Error DrmHwcTwo::HwcDisplay::GetChangedCompositionTypes(
    uint32_t *num_elements, hwc2_layer_t *layers, int32_t *types) {
  supported(__func__);
  uint32_t num_changes = 0;
  for (std::pair<const hwc2_layer_t, DrmHwcTwo::HwcLayer> &l : layers_) {
    if (l.second.type_changed()) {
      if (layers && num_changes < *num_elements)
        layers[num_changes] = l.first;
      if (types && num_changes < *num_elements)
        types[num_changes] = static_cast<int32_t>(l.second.validated_type());
      ++num_changes;
    }
  }
  if (!layers && !types)
    *num_elements = num_changes;
  return HWC2::Error::None;
}

HWC2::Error DrmHwcTwo::HwcDisplay::GetClientTargetSupport(uint32_t width,
                                                          uint32_t height,
                                                          int32_t /*format*/,
                                                          int32_t dataspace) {
  supported(__func__);
  std::pair<uint32_t, uint32_t> min = drm_->min_resolution();
  std::pair<uint32_t, uint32_t> max = drm_->max_resolution();

  if (width < min.first || height < min.second)
    return HWC2::Error::Unsupported;

  if (width > max.first || height > max.second)
    return HWC2::Error::Unsupported;

  if (dataspace != HAL_DATASPACE_UNKNOWN &&
      dataspace != HAL_DATASPACE_STANDARD_UNSPECIFIED)
    return HWC2::Error::Unsupported;

  // TODO: Validate format can be handled by either GL or planes
  return HWC2::Error::None;
}

HWC2::Error DrmHwcTwo::HwcDisplay::GetColorModes(uint32_t *num_modes,
                                                 int32_t *modes) {
  supported(__func__);
  if (!modes)
    *num_modes = 1;

  if (modes)
    *modes = HAL_COLOR_MODE_NATIVE;

  return HWC2::Error::None;
}

HWC2::Error DrmHwcTwo::HwcDisplay::GetDisplayAttribute(hwc2_config_t config,
                                                       int32_t attribute_in,
                                                       int32_t *value) {
  supported(__func__);
  auto mode = std::find_if(connector_->modes().begin(),
                           connector_->modes().end(),
                           [config](DrmMode const &m) {
                             return m.id() == config;
                           });
  if (mode == connector_->modes().end()) {
    ALOGE("Could not find active mode for %d", config);
    return HWC2::Error::BadConfig;
  }

  static const int32_t kUmPerInch = 25400;
  uint32_t mm_width = connector_->mm_width();
  uint32_t mm_height = connector_->mm_height();
  auto attribute = static_cast<HWC2::Attribute>(attribute_in);
  switch (attribute) {
    case HWC2::Attribute::Width:
      *value = mode->h_display();
      break;
    case HWC2::Attribute::Height:
      *value = mode->v_display();
      break;
    case HWC2::Attribute::VsyncPeriod:
      // in nanoseconds
      *value = 1000 * 1000 * 1000 / mode->v_refresh();
      break;
    case HWC2::Attribute::DpiX:
      // Dots per 1000 inches
      *value = mm_width ? (mode->h_display() * kUmPerInch) / mm_width : -1;
      break;
    case HWC2::Attribute::DpiY:
      // Dots per 1000 inches
      *value = mm_height ? (mode->v_display() * kUmPerInch) / mm_height : -1;
      break;
    default:
      *value = -1;
      return HWC2::Error::BadConfig;
  }
  return HWC2::Error::None;
}

HWC2::Error DrmHwcTwo::HwcDisplay::GetDisplayConfigs(uint32_t *num_configs,
                                                     hwc2_config_t *configs) {
  supported(__func__);
  // Since this callback is normally invoked twice (once to get the count, and
  // once to populate configs), we don't really want to read the edid
  // redundantly. Instead, only update the modes on the first invocation. While
  // it's possible this will result in stale modes, it'll all come out in the
  // wash when we try to set the active config later.
  if (!configs) {
    int ret = connector_->UpdateModes();
    if (ret) {
      ALOGE("Failed to update display modes %d", ret);
      return HWC2::Error::BadDisplay;
    }
  }

  // Since the upper layers only look at vactive/hactive/refresh, height and
  // width, it doesn't differentiate interlaced from progressive and other
  // similar modes. Depending on the order of modes we return to SF, it could
  // end up choosing a suboptimal configuration and dropping the preferred
  // mode. To workaround this, don't offer interlaced modes to SF if there is
  // at least one non-interlaced alternative and only offer a single WxH@R
  // mode with at least the prefered mode from in DrmConnector::UpdateModes()

  // TODO: Remove the following block of code until AOSP handles all modes
  std::vector<DrmMode> sel_modes;

  // Add the preferred mode first to be sure it's not dropped
  auto mode = std::find_if(connector_->modes().begin(),
                           connector_->modes().end(), [&](DrmMode const &m) {
                             return m.id() ==
                                    connector_->get_preferred_mode_id();
                           });
  if (mode != connector_->modes().end())
    sel_modes.push_back(*mode);

  // Add the active mode if different from preferred mode
  if (connector_->active_mode().id() != connector_->get_preferred_mode_id())
    sel_modes.push_back(connector_->active_mode());

  // Cycle over the modes and filter out "similar" modes, keeping only the
  // first ones in the order given by DRM (from CEA ids and timings order)
  for (const DrmMode &mode : connector_->modes()) {
    // TODO: Remove this when 3D Attributes are in AOSP
    if (mode.flags() & DRM_MODE_FLAG_3D_MASK)
      continue;

    // TODO: Remove this when the Interlaced attribute is in AOSP
    if (mode.flags() & DRM_MODE_FLAG_INTERLACE) {
      auto m = std::find_if(connector_->modes().begin(),
                            connector_->modes().end(),
                            [&mode](DrmMode const &m) {
                              return !(m.flags() & DRM_MODE_FLAG_INTERLACE) &&
                                     m.h_display() == mode.h_display() &&
                                     m.v_display() == mode.v_display();
                            });
      if (m == connector_->modes().end())
        sel_modes.push_back(mode);

      continue;
    }

    // Search for a similar WxH@R mode in the filtered list and drop it if
    // another mode with the same WxH@R has already been selected
    // TODO: Remove this when AOSP handles duplicates modes
    auto m = std::find_if(sel_modes.begin(), sel_modes.end(),
                          [&mode](DrmMode const &m) {
                            return m.h_display() == mode.h_display() &&
                                   m.v_display() == mode.v_display() &&
                                   m.v_refresh() == mode.v_refresh();
                          });
    if (m == sel_modes.end())
      sel_modes.push_back(mode);
  }

  auto num_modes = static_cast<uint32_t>(sel_modes.size());
  if (!configs) {
    *num_configs = num_modes;
    return HWC2::Error::None;
  }

  uint32_t idx = 0;
  for (const DrmMode &mode : sel_modes) {
    if (idx >= *num_configs)
      break;
    configs[idx++] = mode.id();
  }
  *num_configs = idx;
  return HWC2::Error::None;
}

HWC2::Error DrmHwcTwo::HwcDisplay::GetDisplayName(uint32_t *size, char *name) {
  supported(__func__);
  std::ostringstream stream;
  stream << "display-" << connector_->id();
  std::string string = stream.str();
  size_t length = string.length();
  if (!name) {
    *size = length;
    return HWC2::Error::None;
  }

  *size = std::min<uint32_t>(static_cast<uint32_t>(length - 1), *size);
  strncpy(name, string.c_str(), *size);
  return HWC2::Error::None;
}

HWC2::Error DrmHwcTwo::HwcDisplay::GetDisplayRequests(int32_t *display_requests,
                                                      uint32_t *num_elements,
                                                      hwc2_layer_t *layers,
                                                      int32_t *layer_requests) {
  supported(__func__);
  // TODO: I think virtual display should request
  //      HWC2_DISPLAY_REQUEST_WRITE_CLIENT_TARGET_TO_OUTPUT here
  unsupported(__func__, display_requests, num_elements, layers, layer_requests);
  *num_elements = 0;
  return HWC2::Error::None;
}

HWC2::Error DrmHwcTwo::HwcDisplay::GetDisplayType(int32_t *type) {
  supported(__func__);
  *type = static_cast<int32_t>(type_);
  return HWC2::Error::None;
}

HWC2::Error DrmHwcTwo::HwcDisplay::GetDozeSupport(int32_t *support) {
  supported(__func__);
  *support = 0;
  return HWC2::Error::None;
}

HWC2::Error DrmHwcTwo::HwcDisplay::GetHdrCapabilities(
    uint32_t *num_types, int32_t * /*types*/, float * /*max_luminance*/,
    float * /*max_average_luminance*/, float * /*min_luminance*/) {
  supported(__func__);
  *num_types = 0;
  return HWC2::Error::None;
}

HWC2::Error DrmHwcTwo::HwcDisplay::GetReleaseFences(uint32_t *num_elements,
                                                    hwc2_layer_t *layers,
                                                    int32_t *fences) {
  supported(__func__);
  uint32_t num_layers = 0;

  for (std::pair<const hwc2_layer_t, DrmHwcTwo::HwcLayer> &l : layers_) {
    ++num_layers;
    if (layers == NULL || fences == NULL) {
      continue;
    } else if (num_layers > *num_elements) {
      ALOGW("Overflow num_elements %d/%d", num_layers, *num_elements);
      return HWC2::Error::None;
    }

    layers[num_layers - 1] = l.first;
    fences[num_layers - 1] = l.second.take_release_fence();
  }
  *num_elements = num_layers;
  return HWC2::Error::None;
}

void DrmHwcTwo::HwcDisplay::AddFenceToPresentFence(int fd) {
  if (fd < 0)
    return;

  if (present_fence_.get() >= 0) {
    int old_fence = present_fence_.get();
    present_fence_.Set(sync_merge("dc_present", old_fence, fd));
    close(fd);
  } else {
    present_fence_.Set(fd);
  }
}

bool DrmHwcTwo::HwcDisplay::HardwareSupportsLayerType(
    HWC2::Composition comp_type) {
  return comp_type == HWC2::Composition::Device ||
         comp_type == HWC2::Composition::Cursor;
}

HWC2::Error DrmHwcTwo::HwcDisplay::CreateComposition(bool test) {
  std::vector<DrmCompositionDisplayLayersMap> layers_map;
  layers_map.emplace_back();
  DrmCompositionDisplayLayersMap &map = layers_map.back();

  map.display = static_cast<int>(handle_);
  map.geometry_changed = true;  // TODO: Fix this

  // order the layers by z-order
  bool use_client_layer = false;
  uint32_t client_z_order = UINT32_MAX;
  std::map<uint32_t, DrmHwcTwo::HwcLayer *> z_map;
  for (std::pair<const hwc2_layer_t, DrmHwcTwo::HwcLayer> &l : layers_) {
    switch (l.second.validated_type()) {
      case HWC2::Composition::Device:
        z_map.emplace(std::make_pair(l.second.z_order(), &l.second));
        break;
      case HWC2::Composition::Client:
        // Place it at the z_order of the lowest client layer
        use_client_layer = true;
        client_z_order = std::min(client_z_order, l.second.z_order());
        break;
      default:
        continue;
    }
  }
  if (use_client_layer)
    z_map.emplace(std::make_pair(client_z_order, &client_layer_));

  if (z_map.empty())
    return HWC2::Error::BadLayer;

  // now that they're ordered by z, add them to the composition
  for (std::pair<const uint32_t, DrmHwcTwo::HwcLayer *> &l : z_map) {
    DrmHwcLayer layer;
    l.second->PopulateDrmLayer(&layer);
    int ret = layer.ImportBuffer(importer_.get());
    if (ret) {
      ALOGE("Failed to import layer, ret=%d", ret);
      return HWC2::Error::NoResources;
    }
    map.layers.emplace_back(std::move(layer));
  }

  std::unique_ptr<DrmDisplayComposition> composition = compositor_
                                                           .CreateComposition();
  composition->Init(drm_, crtc_, importer_.get(), planner_.get(), frame_no_);

  // TODO: Don't always assume geometry changed
  int ret = composition->SetLayers(map.layers.data(), map.layers.size(), true);
  if (ret) {
    ALOGE("Failed to set layers in the composition ret=%d", ret);
    return HWC2::Error::BadLayer;
  }

  std::vector<DrmPlane *> primary_planes(primary_planes_);
  std::vector<DrmPlane *> overlay_planes(overlay_planes_);
  ret = composition->Plan(&primary_planes, &overlay_planes);
  if (ret) {
    ALOGE("Failed to plan the composition ret=%d", ret);
    return HWC2::Error::BadConfig;
  }

  // Disable the planes we're not using
  for (auto i = primary_planes.begin(); i != primary_planes.end();) {
    composition->AddPlaneDisable(*i);
    i = primary_planes.erase(i);
  }
  for (auto i = overlay_planes.begin(); i != overlay_planes.end();) {
    composition->AddPlaneDisable(*i);
    i = overlay_planes.erase(i);
  }

  if (test) {
    ret = compositor_.TestComposition(composition.get());
  } else {
    ret = compositor_.ApplyComposition(std::move(composition));
    AddFenceToPresentFence(compositor_.TakeOutFence());
  }
  if (ret) {
    if (!test)
      ALOGE("Failed to apply the frame composition ret=%d", ret);
    return HWC2::Error::BadParameter;
  }
  return HWC2::Error::None;
}

HWC2::Error DrmHwcTwo::HwcDisplay::PresentDisplay(int32_t *present_fence) {
  supported(__func__);
  HWC2::Error ret;

  ++total_stats_.total_frames_;

  ret = CreateComposition(false);
  if (ret != HWC2::Error::None)
    ++total_stats_.failed_kms_present_;

  if (ret == HWC2::Error::BadLayer) {
    // Can we really have no client or device layers?
    *present_fence = -1;
    return HWC2::Error::None;
  }
  if (ret != HWC2::Error::None)
    return ret;

  *present_fence = present_fence_.Release();

  ++frame_no_;
  return HWC2::Error::None;
}

HWC2::Error DrmHwcTwo::HwcDisplay::SetActiveConfig(hwc2_config_t config) {
  supported(__func__);
  auto mode = std::find_if(connector_->modes().begin(),
                           connector_->modes().end(),
                           [config](DrmMode const &m) {
                             return m.id() == config;
                           });
  if (mode == connector_->modes().end()) {
    ALOGE("Could not find active mode for %d", config);
    return HWC2::Error::BadConfig;
  }

  std::unique_ptr<DrmDisplayComposition> composition = compositor_
                                                           .CreateComposition();
  composition->Init(drm_, crtc_, importer_.get(), planner_.get(), frame_no_);
  int ret = composition->SetDisplayMode(*mode);
  ret = compositor_.ApplyComposition(std::move(composition));
  if (ret) {
    ALOGE("Failed to queue dpms composition on %d", ret);
    return HWC2::Error::BadConfig;
  }

  connector_->set_active_mode(*mode);

  // Setup the client layer's dimensions
  hwc_rect_t display_frame = {.left = 0,
                              .top = 0,
                              .right = static_cast<int>(mode->h_display()),
                              .bottom = static_cast<int>(mode->v_display())};
  client_layer_.SetLayerDisplayFrame(display_frame);
  hwc_frect_t source_crop = {.left = 0.0f,
                             .top = 0.0f,
                             .right = mode->h_display() + 0.0f,
                             .bottom = mode->v_display() + 0.0f};
  client_layer_.SetLayerSourceCrop(source_crop);

  return HWC2::Error::None;
}

HWC2::Error DrmHwcTwo::HwcDisplay::SetClientTarget(buffer_handle_t target,
                                                   int32_t acquire_fence,
                                                   int32_t dataspace,
                                                   hwc_region_t /*damage*/) {
  supported(__func__);
  UniqueFd uf(acquire_fence);

  client_layer_.set_buffer(target);
  client_layer_.set_acquire_fence(uf.get());
  client_layer_.SetLayerDataspace(dataspace);
  return HWC2::Error::None;
}

HWC2::Error DrmHwcTwo::HwcDisplay::SetColorMode(int32_t mode) {
  supported(__func__);

  if (mode != HAL_COLOR_MODE_NATIVE)
    return HWC2::Error::BadParameter;

  color_mode_ = mode;
  return HWC2::Error::None;
}

HWC2::Error DrmHwcTwo::HwcDisplay::SetColorTransform(const float *matrix,
                                                     int32_t hint) {
  supported(__func__);
  if (hint < HAL_COLOR_TRANSFORM_IDENTITY ||
      hint > HAL_COLOR_TRANSFORM_CORRECT_TRITANOPIA)
    return HWC2::Error::BadParameter;

  if (!matrix && hint == HAL_COLOR_TRANSFORM_ARBITRARY_MATRIX)
    return HWC2::Error::BadParameter;

  color_transform_hint_ = static_cast<android_color_transform_t>(hint);
  if (color_transform_hint_ == HAL_COLOR_TRANSFORM_ARBITRARY_MATRIX)
    std::copy(matrix, matrix + MATRIX_SIZE, color_transform_matrix_.begin());

  return HWC2::Error::None;
}

HWC2::Error DrmHwcTwo::HwcDisplay::SetOutputBuffer(buffer_handle_t buffer,
                                                   int32_t release_fence) {
  supported(__func__);
  // TODO: Need virtual display support
  return unsupported(__func__, buffer, release_fence);
}

HWC2::Error DrmHwcTwo::HwcDisplay::SetPowerMode(int32_t mode_in) {
  supported(__func__);
  uint64_t dpms_value = 0;
  auto mode = static_cast<HWC2::PowerMode>(mode_in);
  switch (mode) {
    case HWC2::PowerMode::Off:
      dpms_value = DRM_MODE_DPMS_OFF;
      break;
    case HWC2::PowerMode::On:
      dpms_value = DRM_MODE_DPMS_ON;
      break;
    case HWC2::PowerMode::Doze:
    case HWC2::PowerMode::DozeSuspend:
      return HWC2::Error::Unsupported;
    default:
      ALOGI("Power mode %d is unsupported\n", mode);
      return HWC2::Error::BadParameter;
  };

  std::unique_ptr<DrmDisplayComposition> composition = compositor_
                                                           .CreateComposition();
  composition->Init(drm_, crtc_, importer_.get(), planner_.get(), frame_no_);
  composition->SetDpmsMode(dpms_value);
  int ret = compositor_.ApplyComposition(std::move(composition));
  if (ret) {
    ALOGE("Failed to apply the dpms composition ret=%d", ret);
    return HWC2::Error::BadParameter;
  }
  return HWC2::Error::None;
}

HWC2::Error DrmHwcTwo::HwcDisplay::SetVsyncEnabled(int32_t enabled) {
  supported(__func__);
  vsync_worker_.VSyncControl(HWC2_VSYNC_ENABLE == enabled);
  return HWC2::Error::None;
}

uint32_t DrmHwcTwo::HwcDisplay::CalcPixOps(
    std::map<uint32_t, DrmHwcTwo::HwcLayer *> &z_map, size_t first_z,
    size_t size) {
  uint32_t pixops = 0;
  for (std::pair<const uint32_t, DrmHwcTwo::HwcLayer *> &l : z_map) {
    if (l.first >= first_z && l.first < first_z + size) {
      hwc_rect_t df = l.second->display_frame();
      pixops += (df.right - df.left) * (df.bottom - df.top);
    }
  }
  return pixops;
}

void DrmHwcTwo::HwcDisplay::MarkValidated(
    std::map<uint32_t, DrmHwcTwo::HwcLayer *> &z_map, size_t client_first_z,
    size_t client_size) {
  for (std::pair<const uint32_t, DrmHwcTwo::HwcLayer *> &l : z_map) {
    if (l.first >= client_first_z && l.first < client_first_z + client_size)
      l.second->set_validated_type(HWC2::Composition::Client);
    else
      l.second->set_validated_type(HWC2::Composition::Device);
  }
}

HWC2::Error DrmHwcTwo::HwcDisplay::ValidateDisplay(uint32_t *num_types,
                                                   uint32_t *num_requests) {
  supported(__func__);
  *num_types = 0;
  *num_requests = 0;
  size_t avail_planes = primary_planes_.size() + overlay_planes_.size();

  /*
   * If more layers then planes, save one plane
   * for client composited layers
   */
  if (avail_planes < layers_.size())
    avail_planes--;

  std::map<uint32_t, DrmHwcTwo::HwcLayer *> z_map;
  for (std::pair<const hwc2_layer_t, DrmHwcTwo::HwcLayer> &l : layers_)
    z_map.emplace(std::make_pair(l.second.z_order(), &l.second));

  uint32_t total_pixops = CalcPixOps(z_map, 0, z_map.size()), gpu_pixops = 0;

  int client_start = -1, client_size = 0;

  if (compositor_.ShouldFlattenOnClient()) {
    client_start = 0;
    client_size = z_map.size();
    MarkValidated(z_map, client_start, client_size);
  } else {
    for (std::pair<const uint32_t, DrmHwcTwo::HwcLayer *> &l : z_map) {
      if (!HardwareSupportsLayerType(l.second->sf_type()) ||
          !importer_->CanImportBuffer(l.second->buffer()) ||
          color_transform_hint_ != HAL_COLOR_TRANSFORM_IDENTITY ||
          (l.second->RequireScalingOrPhasing() &&
           resource_manager_->ForcedScalingWithGpu())) {
        if (client_start < 0)
          client_start = l.first;
        client_size = (l.first - client_start) + 1;
      }
    }

    int extra_client = (z_map.size() - client_size) - avail_planes;
    if (extra_client > 0) {
      int start = 0, steps;
      if (client_size != 0) {
        int prepend = std::min(client_start, extra_client);
        int append = std::min(int(z_map.size() - (client_start + client_size)),
                              extra_client);
        start = client_start - prepend;
        client_size += extra_client;
        steps = 1 + std::min(std::min(append, prepend),
                             int(z_map.size()) - (start + client_size));
      } else {
        client_size = extra_client;
        steps = 1 + z_map.size() - extra_client;
      }

      gpu_pixops = INT_MAX;
      for (int i = 0; i < steps; i++) {
        uint32_t po = CalcPixOps(z_map, start + i, client_size);
        if (po < gpu_pixops) {
          gpu_pixops = po;
          client_start = start + i;
        }
      }
    }

    MarkValidated(z_map, client_start, client_size);

    if (CreateComposition(true) != HWC2::Error::None) {
      ++total_stats_.failed_kms_validate_;
      gpu_pixops = total_pixops;
      client_size = z_map.size();
      MarkValidated(z_map, 0, client_size);
    }
  }

  *num_types = client_size;

  total_stats_.frames_flattened_ = compositor_.GetFlattenedFramesCount();
  total_stats_.gpu_pixops_ += gpu_pixops;
  total_stats_.total_pixops_ += total_pixops;

  return *num_types ? HWC2::Error::HasChanges : HWC2::Error::None;
}

<<<<<<< HEAD
=======
#if PLATFORM_SDK_VERSION > 28
HWC2::Error DrmHwcTwo::HwcDisplay::GetDisplayIdentificationData(
    uint8_t *outPort, uint32_t *outDataSize, uint8_t *outData) {
  supported(__func__);

  drmModePropertyBlobPtr blob;
  int ret;
  uint64_t blob_id;

  std::tie(ret, blob_id) = connector_->edid_property().value();
  if (ret) {
    ALOGE("Failed to get edid property value.");
    return HWC2::Error::Unsupported;
  }

  blob = drmModeGetPropertyBlob(drm_->fd(), blob_id);

  outData = static_cast<uint8_t *>(blob->data);

  *outPort = connector_->id();
  *outDataSize = blob->length;

  return HWC2::Error::None;
}

HWC2::Error DrmHwcTwo::HwcDisplay::GetDisplayCapabilities(
    uint32_t *outNumCapabilities, uint32_t *outCapabilities) {
  unsupported(__func__, outCapabilities);

  if (outNumCapabilities == NULL) {
    return HWC2::Error::BadParameter;
  }

  *outNumCapabilities = 0;

  return HWC2::Error::None;
}
#endif /* PLATFORM_SDK_VERSION > 28 */

>>>>>>> ff730f9b
HWC2::Error DrmHwcTwo::HwcLayer::SetCursorPosition(int32_t x, int32_t y) {
  supported(__func__);
  cursor_x_ = x;
  cursor_y_ = y;
  return HWC2::Error::None;
}

HWC2::Error DrmHwcTwo::HwcLayer::SetLayerBlendMode(int32_t mode) {
  supported(__func__);
  blending_ = static_cast<HWC2::BlendMode>(mode);
  return HWC2::Error::None;
}

HWC2::Error DrmHwcTwo::HwcLayer::SetLayerBuffer(buffer_handle_t buffer,
                                                int32_t acquire_fence) {
  supported(__func__);
  UniqueFd uf(acquire_fence);

  // The buffer and acquire_fence are handled elsewhere
  if (sf_type_ == HWC2::Composition::Client ||
      sf_type_ == HWC2::Composition::Sideband ||
      sf_type_ == HWC2::Composition::SolidColor)
    return HWC2::Error::None;

  set_buffer(buffer);
  set_acquire_fence(uf.get());
  return HWC2::Error::None;
}

HWC2::Error DrmHwcTwo::HwcLayer::SetLayerColor(hwc_color_t color) {
  // TODO: Put to client composition here?
  supported(__func__);
  layer_color_ = color;
  return HWC2::Error::None;
}

HWC2::Error DrmHwcTwo::HwcLayer::SetLayerCompositionType(int32_t type) {
  sf_type_ = static_cast<HWC2::Composition>(type);
  return HWC2::Error::None;
}

HWC2::Error DrmHwcTwo::HwcLayer::SetLayerDataspace(int32_t dataspace) {
  supported(__func__);
  dataspace_ = static_cast<android_dataspace_t>(dataspace);
  return HWC2::Error::None;
}

HWC2::Error DrmHwcTwo::HwcLayer::SetLayerDisplayFrame(hwc_rect_t frame) {
  supported(__func__);
  display_frame_ = frame;
  return HWC2::Error::None;
}

HWC2::Error DrmHwcTwo::HwcLayer::SetLayerPlaneAlpha(float alpha) {
  supported(__func__);
  alpha_ = alpha;
  return HWC2::Error::None;
}

HWC2::Error DrmHwcTwo::HwcLayer::SetLayerSidebandStream(
    const native_handle_t *stream) {
  supported(__func__);
  // TODO: We don't support sideband
  return unsupported(__func__, stream);
}

HWC2::Error DrmHwcTwo::HwcLayer::SetLayerSourceCrop(hwc_frect_t crop) {
  supported(__func__);
  source_crop_ = crop;
  return HWC2::Error::None;
}

HWC2::Error DrmHwcTwo::HwcLayer::SetLayerSurfaceDamage(hwc_region_t damage) {
  supported(__func__);
  // TODO: We don't use surface damage, marking as unsupported
  unsupported(__func__, damage);
  return HWC2::Error::None;
}

HWC2::Error DrmHwcTwo::HwcLayer::SetLayerTransform(int32_t transform) {
  supported(__func__);
  transform_ = static_cast<HWC2::Transform>(transform);
  return HWC2::Error::None;
}

HWC2::Error DrmHwcTwo::HwcLayer::SetLayerVisibleRegion(hwc_region_t visible) {
  supported(__func__);
  // TODO: We don't use this information, marking as unsupported
  unsupported(__func__, visible);
  return HWC2::Error::None;
}

HWC2::Error DrmHwcTwo::HwcLayer::SetLayerZOrder(uint32_t order) {
  supported(__func__);
  z_order_ = order;
  return HWC2::Error::None;
}

void DrmHwcTwo::HwcLayer::PopulateDrmLayer(DrmHwcLayer *layer) {
  supported(__func__);
  switch (blending_) {
    case HWC2::BlendMode::None:
      layer->blending = DrmHwcBlending::kNone;
      break;
    case HWC2::BlendMode::Premultiplied:
      layer->blending = DrmHwcBlending::kPreMult;
      break;
    case HWC2::BlendMode::Coverage:
      layer->blending = DrmHwcBlending::kCoverage;
      break;
    default:
      ALOGE("Unknown blending mode b=%d", blending_);
      layer->blending = DrmHwcBlending::kNone;
      break;
  }

  OutputFd release_fence = release_fence_output();

  layer->sf_handle = buffer_;
  layer->acquire_fence = acquire_fence_.Release();
  layer->release_fence = std::move(release_fence);
  layer->SetDisplayFrame(display_frame_);
  layer->alpha = static_cast<uint16_t>(65535.0f * alpha_ + 0.5f);
  layer->SetSourceCrop(source_crop_);
  layer->SetTransform(static_cast<int32_t>(transform_));
}

void DrmHwcTwo::HandleDisplayHotplug(hwc2_display_t displayid, int state) {
  auto cb = callbacks_.find(HWC2::Callback::Hotplug);
  if (cb == callbacks_.end())
    return;

  auto hotplug = reinterpret_cast<HWC2_PFN_HOTPLUG>(cb->second.func);
  hotplug(cb->second.data, displayid,
          (state == DRM_MODE_CONNECTED ? HWC2_CONNECTION_CONNECTED
                                       : HWC2_CONNECTION_DISCONNECTED));
}

void DrmHwcTwo::HandleInitialHotplugState(DrmDevice *drmDevice) {
  for (auto &conn : drmDevice->connectors()) {
    if (conn->state() != DRM_MODE_CONNECTED)
      continue;
    HandleDisplayHotplug(conn->display(), conn->state());
  }
}

void DrmHwcTwo::DrmHotplugHandler::HandleEvent(uint64_t timestamp_us) {
  for (auto &conn : drm_->connectors()) {
    drmModeConnection old_state = conn->state();
    drmModeConnection cur_state = conn->UpdateModes()
                                      ? DRM_MODE_UNKNOWNCONNECTION
                                      : conn->state();

    if (cur_state == old_state)
      continue;

    ALOGI("%s event @%" PRIu64 " for connector %u on display %d",
          cur_state == DRM_MODE_CONNECTED ? "Plug" : "Unplug", timestamp_us,
          conn->id(), conn->display());

    int display_id = conn->display();
    if (cur_state == DRM_MODE_CONNECTED) {
      auto &display = hwc2_->displays_.at(display_id);
      display.ChosePreferredConfig();
    } else {
      auto &display = hwc2_->displays_.at(display_id);
      display.ClearDisplay();
    }

    hwc2_->HandleDisplayHotplug(display_id, cur_state);
  }
}

// static
int DrmHwcTwo::HookDevClose(hw_device_t * /*dev*/) {
  unsupported(__func__);
  return 0;
}

// static
void DrmHwcTwo::HookDevGetCapabilities(hwc2_device_t * /*dev*/,
                                       uint32_t *out_count,
                                       int32_t * /*out_capabilities*/) {
  supported(__func__);
  *out_count = 0;
}

// static
hwc2_function_pointer_t DrmHwcTwo::HookDevGetFunction(
    struct hwc2_device * /*dev*/, int32_t descriptor) {
  supported(__func__);
  auto func = static_cast<HWC2::FunctionDescriptor>(descriptor);
  switch (func) {
    // Device functions
    case HWC2::FunctionDescriptor::CreateVirtualDisplay:
      return ToHook<HWC2_PFN_CREATE_VIRTUAL_DISPLAY>(
          DeviceHook<int32_t, decltype(&DrmHwcTwo::CreateVirtualDisplay),
                     &DrmHwcTwo::CreateVirtualDisplay, uint32_t, uint32_t,
                     int32_t *, hwc2_display_t *>);
    case HWC2::FunctionDescriptor::DestroyVirtualDisplay:
      return ToHook<HWC2_PFN_DESTROY_VIRTUAL_DISPLAY>(
          DeviceHook<int32_t, decltype(&DrmHwcTwo::DestroyVirtualDisplay),
                     &DrmHwcTwo::DestroyVirtualDisplay, hwc2_display_t>);
    case HWC2::FunctionDescriptor::Dump:
      return ToHook<HWC2_PFN_DUMP>(
          DeviceHook<void, decltype(&DrmHwcTwo::Dump), &DrmHwcTwo::Dump,
                     uint32_t *, char *>);
    case HWC2::FunctionDescriptor::GetMaxVirtualDisplayCount:
      return ToHook<HWC2_PFN_GET_MAX_VIRTUAL_DISPLAY_COUNT>(
          DeviceHook<uint32_t, decltype(&DrmHwcTwo::GetMaxVirtualDisplayCount),
                     &DrmHwcTwo::GetMaxVirtualDisplayCount>);
    case HWC2::FunctionDescriptor::RegisterCallback:
      return ToHook<HWC2_PFN_REGISTER_CALLBACK>(
          DeviceHook<int32_t, decltype(&DrmHwcTwo::RegisterCallback),
                     &DrmHwcTwo::RegisterCallback, int32_t,
                     hwc2_callback_data_t, hwc2_function_pointer_t>);

    // Display functions
    case HWC2::FunctionDescriptor::AcceptDisplayChanges:
      return ToHook<HWC2_PFN_ACCEPT_DISPLAY_CHANGES>(
          DisplayHook<decltype(&HwcDisplay::AcceptDisplayChanges),
                      &HwcDisplay::AcceptDisplayChanges>);
    case HWC2::FunctionDescriptor::CreateLayer:
      return ToHook<HWC2_PFN_CREATE_LAYER>(
          DisplayHook<decltype(&HwcDisplay::CreateLayer),
                      &HwcDisplay::CreateLayer, hwc2_layer_t *>);
    case HWC2::FunctionDescriptor::DestroyLayer:
      return ToHook<HWC2_PFN_DESTROY_LAYER>(
          DisplayHook<decltype(&HwcDisplay::DestroyLayer),
                      &HwcDisplay::DestroyLayer, hwc2_layer_t>);
    case HWC2::FunctionDescriptor::GetActiveConfig:
      return ToHook<HWC2_PFN_GET_ACTIVE_CONFIG>(
          DisplayHook<decltype(&HwcDisplay::GetActiveConfig),
                      &HwcDisplay::GetActiveConfig, hwc2_config_t *>);
    case HWC2::FunctionDescriptor::GetChangedCompositionTypes:
      return ToHook<HWC2_PFN_GET_CHANGED_COMPOSITION_TYPES>(
          DisplayHook<decltype(&HwcDisplay::GetChangedCompositionTypes),
                      &HwcDisplay::GetChangedCompositionTypes, uint32_t *,
                      hwc2_layer_t *, int32_t *>);
    case HWC2::FunctionDescriptor::GetClientTargetSupport:
      return ToHook<HWC2_PFN_GET_CLIENT_TARGET_SUPPORT>(
          DisplayHook<decltype(&HwcDisplay::GetClientTargetSupport),
                      &HwcDisplay::GetClientTargetSupport, uint32_t, uint32_t,
                      int32_t, int32_t>);
    case HWC2::FunctionDescriptor::GetColorModes:
      return ToHook<HWC2_PFN_GET_COLOR_MODES>(
          DisplayHook<decltype(&HwcDisplay::GetColorModes),
                      &HwcDisplay::GetColorModes, uint32_t *, int32_t *>);
    case HWC2::FunctionDescriptor::GetDisplayAttribute:
      return ToHook<HWC2_PFN_GET_DISPLAY_ATTRIBUTE>(
          DisplayHook<decltype(&HwcDisplay::GetDisplayAttribute),
                      &HwcDisplay::GetDisplayAttribute, hwc2_config_t, int32_t,
                      int32_t *>);
    case HWC2::FunctionDescriptor::GetDisplayConfigs:
      return ToHook<HWC2_PFN_GET_DISPLAY_CONFIGS>(
          DisplayHook<decltype(&HwcDisplay::GetDisplayConfigs),
                      &HwcDisplay::GetDisplayConfigs, uint32_t *,
                      hwc2_config_t *>);
    case HWC2::FunctionDescriptor::GetDisplayName:
      return ToHook<HWC2_PFN_GET_DISPLAY_NAME>(
          DisplayHook<decltype(&HwcDisplay::GetDisplayName),
                      &HwcDisplay::GetDisplayName, uint32_t *, char *>);
    case HWC2::FunctionDescriptor::GetDisplayRequests:
      return ToHook<HWC2_PFN_GET_DISPLAY_REQUESTS>(
          DisplayHook<decltype(&HwcDisplay::GetDisplayRequests),
                      &HwcDisplay::GetDisplayRequests, int32_t *, uint32_t *,
                      hwc2_layer_t *, int32_t *>);
    case HWC2::FunctionDescriptor::GetDisplayType:
      return ToHook<HWC2_PFN_GET_DISPLAY_TYPE>(
          DisplayHook<decltype(&HwcDisplay::GetDisplayType),
                      &HwcDisplay::GetDisplayType, int32_t *>);
    case HWC2::FunctionDescriptor::GetDozeSupport:
      return ToHook<HWC2_PFN_GET_DOZE_SUPPORT>(
          DisplayHook<decltype(&HwcDisplay::GetDozeSupport),
                      &HwcDisplay::GetDozeSupport, int32_t *>);
    case HWC2::FunctionDescriptor::GetHdrCapabilities:
      return ToHook<HWC2_PFN_GET_HDR_CAPABILITIES>(
          DisplayHook<decltype(&HwcDisplay::GetHdrCapabilities),
                      &HwcDisplay::GetHdrCapabilities, uint32_t *, int32_t *,
                      float *, float *, float *>);
    case HWC2::FunctionDescriptor::GetReleaseFences:
      return ToHook<HWC2_PFN_GET_RELEASE_FENCES>(
          DisplayHook<decltype(&HwcDisplay::GetReleaseFences),
                      &HwcDisplay::GetReleaseFences, uint32_t *, hwc2_layer_t *,
                      int32_t *>);
    case HWC2::FunctionDescriptor::PresentDisplay:
      return ToHook<HWC2_PFN_PRESENT_DISPLAY>(
          DisplayHook<decltype(&HwcDisplay::PresentDisplay),
                      &HwcDisplay::PresentDisplay, int32_t *>);
    case HWC2::FunctionDescriptor::SetActiveConfig:
      return ToHook<HWC2_PFN_SET_ACTIVE_CONFIG>(
          DisplayHook<decltype(&HwcDisplay::SetActiveConfig),
                      &HwcDisplay::SetActiveConfig, hwc2_config_t>);
    case HWC2::FunctionDescriptor::SetClientTarget:
      return ToHook<HWC2_PFN_SET_CLIENT_TARGET>(
          DisplayHook<decltype(&HwcDisplay::SetClientTarget),
                      &HwcDisplay::SetClientTarget, buffer_handle_t, int32_t,
                      int32_t, hwc_region_t>);
    case HWC2::FunctionDescriptor::SetColorMode:
      return ToHook<HWC2_PFN_SET_COLOR_MODE>(
          DisplayHook<decltype(&HwcDisplay::SetColorMode),
                      &HwcDisplay::SetColorMode, int32_t>);
    case HWC2::FunctionDescriptor::SetColorTransform:
      return ToHook<HWC2_PFN_SET_COLOR_TRANSFORM>(
          DisplayHook<decltype(&HwcDisplay::SetColorTransform),
                      &HwcDisplay::SetColorTransform, const float *, int32_t>);
    case HWC2::FunctionDescriptor::SetOutputBuffer:
      return ToHook<HWC2_PFN_SET_OUTPUT_BUFFER>(
          DisplayHook<decltype(&HwcDisplay::SetOutputBuffer),
                      &HwcDisplay::SetOutputBuffer, buffer_handle_t, int32_t>);
    case HWC2::FunctionDescriptor::SetPowerMode:
      return ToHook<HWC2_PFN_SET_POWER_MODE>(
          DisplayHook<decltype(&HwcDisplay::SetPowerMode),
                      &HwcDisplay::SetPowerMode, int32_t>);
    case HWC2::FunctionDescriptor::SetVsyncEnabled:
      return ToHook<HWC2_PFN_SET_VSYNC_ENABLED>(
          DisplayHook<decltype(&HwcDisplay::SetVsyncEnabled),
                      &HwcDisplay::SetVsyncEnabled, int32_t>);
    case HWC2::FunctionDescriptor::ValidateDisplay:
      return ToHook<HWC2_PFN_VALIDATE_DISPLAY>(
          DisplayHook<decltype(&HwcDisplay::ValidateDisplay),
                      &HwcDisplay::ValidateDisplay, uint32_t *, uint32_t *>);
<<<<<<< HEAD

=======
#if PLATFORM_SDK_VERSION > 28
    case HWC2::FunctionDescriptor::GetDisplayIdentificationData:
      return ToHook<HWC2_PFN_GET_DISPLAY_IDENTIFICATION_DATA>(
          DisplayHook<decltype(&HwcDisplay::GetDisplayIdentificationData),
                      &HwcDisplay::GetDisplayIdentificationData, uint8_t *,
                      uint32_t *, uint8_t *>);
    case HWC2::FunctionDescriptor::GetDisplayCapabilities:
      return ToHook<HWC2_PFN_GET_DISPLAY_CAPABILITIES>(
          DisplayHook<decltype(&HwcDisplay::GetDisplayCapabilities),
                      &HwcDisplay::GetDisplayCapabilities, uint32_t *,
                      uint32_t *>);
#endif /* PLATFORM_SDK_VERSION > 28 */
>>>>>>> ff730f9b
    // Layer functions
    case HWC2::FunctionDescriptor::SetCursorPosition:
      return ToHook<HWC2_PFN_SET_CURSOR_POSITION>(
          LayerHook<decltype(&HwcLayer::SetCursorPosition),
                    &HwcLayer::SetCursorPosition, int32_t, int32_t>);
    case HWC2::FunctionDescriptor::SetLayerBlendMode:
      return ToHook<HWC2_PFN_SET_LAYER_BLEND_MODE>(
          LayerHook<decltype(&HwcLayer::SetLayerBlendMode),
                    &HwcLayer::SetLayerBlendMode, int32_t>);
    case HWC2::FunctionDescriptor::SetLayerBuffer:
      return ToHook<HWC2_PFN_SET_LAYER_BUFFER>(
          LayerHook<decltype(&HwcLayer::SetLayerBuffer),
                    &HwcLayer::SetLayerBuffer, buffer_handle_t, int32_t>);
    case HWC2::FunctionDescriptor::SetLayerColor:
      return ToHook<HWC2_PFN_SET_LAYER_COLOR>(
          LayerHook<decltype(&HwcLayer::SetLayerColor),
                    &HwcLayer::SetLayerColor, hwc_color_t>);
    case HWC2::FunctionDescriptor::SetLayerCompositionType:
      return ToHook<HWC2_PFN_SET_LAYER_COMPOSITION_TYPE>(
          LayerHook<decltype(&HwcLayer::SetLayerCompositionType),
                    &HwcLayer::SetLayerCompositionType, int32_t>);
    case HWC2::FunctionDescriptor::SetLayerDataspace:
      return ToHook<HWC2_PFN_SET_LAYER_DATASPACE>(
          LayerHook<decltype(&HwcLayer::SetLayerDataspace),
                    &HwcLayer::SetLayerDataspace, int32_t>);
    case HWC2::FunctionDescriptor::SetLayerDisplayFrame:
      return ToHook<HWC2_PFN_SET_LAYER_DISPLAY_FRAME>(
          LayerHook<decltype(&HwcLayer::SetLayerDisplayFrame),
                    &HwcLayer::SetLayerDisplayFrame, hwc_rect_t>);
    case HWC2::FunctionDescriptor::SetLayerPlaneAlpha:
      return ToHook<HWC2_PFN_SET_LAYER_PLANE_ALPHA>(
          LayerHook<decltype(&HwcLayer::SetLayerPlaneAlpha),
                    &HwcLayer::SetLayerPlaneAlpha, float>);
    case HWC2::FunctionDescriptor::SetLayerSidebandStream:
      return ToHook<HWC2_PFN_SET_LAYER_SIDEBAND_STREAM>(
          LayerHook<decltype(&HwcLayer::SetLayerSidebandStream),
                    &HwcLayer::SetLayerSidebandStream,
                    const native_handle_t *>);
    case HWC2::FunctionDescriptor::SetLayerSourceCrop:
      return ToHook<HWC2_PFN_SET_LAYER_SOURCE_CROP>(
          LayerHook<decltype(&HwcLayer::SetLayerSourceCrop),
                    &HwcLayer::SetLayerSourceCrop, hwc_frect_t>);
    case HWC2::FunctionDescriptor::SetLayerSurfaceDamage:
      return ToHook<HWC2_PFN_SET_LAYER_SURFACE_DAMAGE>(
          LayerHook<decltype(&HwcLayer::SetLayerSurfaceDamage),
                    &HwcLayer::SetLayerSurfaceDamage, hwc_region_t>);
    case HWC2::FunctionDescriptor::SetLayerTransform:
      return ToHook<HWC2_PFN_SET_LAYER_TRANSFORM>(
          LayerHook<decltype(&HwcLayer::SetLayerTransform),
                    &HwcLayer::SetLayerTransform, int32_t>);
    case HWC2::FunctionDescriptor::SetLayerVisibleRegion:
      return ToHook<HWC2_PFN_SET_LAYER_VISIBLE_REGION>(
          LayerHook<decltype(&HwcLayer::SetLayerVisibleRegion),
                    &HwcLayer::SetLayerVisibleRegion, hwc_region_t>);
    case HWC2::FunctionDescriptor::SetLayerZOrder:
      return ToHook<HWC2_PFN_SET_LAYER_Z_ORDER>(
          LayerHook<decltype(&HwcLayer::SetLayerZOrder),
                    &HwcLayer::SetLayerZOrder, uint32_t>);
    case HWC2::FunctionDescriptor::Invalid:
    default:
      return NULL;
  }
}

// static
int DrmHwcTwo::HookDevOpen(const struct hw_module_t *module, const char *name,
                           struct hw_device_t **dev) {
  supported(__func__);
  if (strcmp(name, HWC_HARDWARE_COMPOSER)) {
    ALOGE("Invalid module name- %s", name);
    return -EINVAL;
  }

  std::unique_ptr<DrmHwcTwo> ctx(new DrmHwcTwo());
  if (!ctx) {
    ALOGE("Failed to allocate DrmHwcTwo");
    return -ENOMEM;
  }

  HWC2::Error err = ctx->Init();
  if (err != HWC2::Error::None) {
    ALOGE("Failed to initialize DrmHwcTwo err=%d\n", err);
    return -EINVAL;
  }

  ctx->common.module = const_cast<hw_module_t *>(module);
  *dev = &ctx->common;
  ctx.release();
  return 0;
}
}  // namespace android

static struct hw_module_methods_t hwc2_module_methods = {
    .open = android::DrmHwcTwo::HookDevOpen,
};

hw_module_t HAL_MODULE_INFO_SYM = {
    .tag = HARDWARE_MODULE_TAG,
    .module_api_version = HARDWARE_MODULE_API_VERSION(2, 0),
    .id = HWC_HARDWARE_MODULE_ID,
    .name = "DrmHwcTwo module",
    .author = "The Android Open Source Project",
    .methods = &hwc2_module_methods,
    .dso = NULL,
    .reserved = {0},
};<|MERGE_RESOLUTION|>--- conflicted
+++ resolved
@@ -980,8 +980,6 @@
   return *num_types ? HWC2::Error::HasChanges : HWC2::Error::None;
 }
 
-<<<<<<< HEAD
-=======
 #if PLATFORM_SDK_VERSION > 28
 HWC2::Error DrmHwcTwo::HwcDisplay::GetDisplayIdentificationData(
     uint8_t *outPort, uint32_t *outDataSize, uint8_t *outData) {
@@ -1021,7 +1019,6 @@
 }
 #endif /* PLATFORM_SDK_VERSION > 28 */
 
->>>>>>> ff730f9b
 HWC2::Error DrmHwcTwo::HwcLayer::SetCursorPosition(int32_t x, int32_t y) {
   supported(__func__);
   cursor_x_ = x;
@@ -1344,9 +1341,6 @@
       return ToHook<HWC2_PFN_VALIDATE_DISPLAY>(
           DisplayHook<decltype(&HwcDisplay::ValidateDisplay),
                       &HwcDisplay::ValidateDisplay, uint32_t *, uint32_t *>);
-<<<<<<< HEAD
-
-=======
 #if PLATFORM_SDK_VERSION > 28
     case HWC2::FunctionDescriptor::GetDisplayIdentificationData:
       return ToHook<HWC2_PFN_GET_DISPLAY_IDENTIFICATION_DATA>(
@@ -1359,7 +1353,6 @@
                       &HwcDisplay::GetDisplayCapabilities, uint32_t *,
                       uint32_t *>);
 #endif /* PLATFORM_SDK_VERSION > 28 */
->>>>>>> ff730f9b
     // Layer functions
     case HWC2::FunctionDescriptor::SetCursorPosition:
       return ToHook<HWC2_PFN_SET_CURSOR_POSITION>(
