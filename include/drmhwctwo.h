--- conflicted
+++ resolved
@@ -190,8 +190,6 @@
                                    uint32_t *num_elements, hwc2_layer_t *layers,
                                    int32_t *layer_requests);
     HWC2::Error GetDisplayType(int32_t *type);
-<<<<<<< HEAD
-=======
 #if PLATFORM_SDK_VERSION > 28
     HWC2::Error GetDisplayIdentificationData(uint8_t *outPort,
                                              uint32_t *outDataSize,
@@ -199,7 +197,6 @@
     HWC2::Error GetDisplayCapabilities(uint32_t *outNumCapabilities,
                                        uint32_t *outCapabilities);
 #endif
->>>>>>> ff730f9b
     HWC2::Error GetDozeSupport(int32_t *support);
     HWC2::Error GetHdrCapabilities(uint32_t *num_types, int32_t *types,
                                    float *max_luminance,
